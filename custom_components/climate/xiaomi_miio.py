"""
Support for Xiaomi Mi Home Air Conditioner Companion (AC Partner)

For more details about this platform, please refer to the documentation
https://home-assistant.io/components/climate.xiaomi_miio
"""
import logging
import asyncio
from functools import partial
from datetime import timedelta
import voluptuous as vol

from homeassistant.core import callback
from homeassistant.components.climate import (
    ClimateDevice, PLATFORM_SCHEMA, ATTR_OPERATION_MODE, SUPPORT_ON_OFF,
    SUPPORT_TARGET_TEMPERATURE, SUPPORT_OPERATION_MODE, SUPPORT_FAN_MODE,
    SUPPORT_SWING_MODE, )
from homeassistant.const import (
    TEMP_CELSIUS, ATTR_TEMPERATURE, ATTR_UNIT_OF_MEASUREMENT,
    CONF_NAME, CONF_HOST, CONF_TOKEN, )
from homeassistant.exceptions import PlatformNotReady
from homeassistant.helpers.event import async_track_state_change
import homeassistant.helpers.config_validation as cv

_LOGGER = logging.getLogger(__name__)

REQUIREMENTS = ['python-miio>=0.3.9']

DEPENDENCIES = ['sensor']

SUCCESS = ['ok']

DEFAULT_NAME = 'Xiaomi AC Companion'
TARGET_TEMPERATURE_STEP = 1

ATTR_AIR_CONDITION_MODEL = 'ac_model'
ATTR_SWING_MODE = 'swing_mode'
ATTR_FAN_SPEED = 'fan_speed'
ATTR_LOAD_POWER = 'load_power'
ATTR_LED = 'led'

SUPPORT_FLAGS = (SUPPORT_ON_OFF |
                 SUPPORT_TARGET_TEMPERATURE |
                 SUPPORT_FAN_MODE |
                 SUPPORT_OPERATION_MODE |
                 SUPPORT_SWING_MODE)

CONF_SENSOR = 'target_sensor'
CONF_MIN_TEMP = 'min_temp'
CONF_MAX_TEMP = 'max_temp'

SCAN_INTERVAL = timedelta(seconds=15)

PLATFORM_SCHEMA = PLATFORM_SCHEMA.extend({
    vol.Required(CONF_HOST): cv.string,
    vol.Required(CONF_TOKEN): vol.All(cv.string, vol.Length(min=32, max=32)),
    vol.Required(CONF_SENSOR): cv.entity_id,
    vol.Optional(CONF_NAME, default=DEFAULT_NAME): cv.string,
    vol.Optional(CONF_MIN_TEMP, default=16): vol.Coerce(int),
    vol.Optional(CONF_MAX_TEMP, default=30): vol.Coerce(int),
})


# pylint: disable=unused-argument
@asyncio.coroutine
def async_setup_platform(hass, config, async_add_devices, discovery_info=None):
    """Set up the air conditioning companion from config."""
    from miio import AirConditioningCompanion, DeviceException

    host = config.get(CONF_HOST)
    name = config.get(CONF_NAME)
    token = config.get(CONF_TOKEN)
    min_temp = config.get(CONF_MIN_TEMP)
    max_temp = config.get(CONF_MAX_TEMP)
    sensor_entity_id = config.get(CONF_SENSOR)

    _LOGGER.info("Initializing with host %s (token %s...)", host, token[:5])

    try:
        device = AirConditioningCompanion(host, token)
        device_info = device.info()
        model = device_info.model
        unique_id = "{}-{}".format(model, device_info.mac_address)
        _LOGGER.info("%s %s %s detected",
                     model,
                     device_info.firmware_version,
                     device_info.hardware_version)
    except DeviceException as ex:
        _LOGGER.error("Device unavailable or token incorrect: %s", ex)
        raise PlatformNotReady

    async_add_devices([XiaomiAirConditioningCompanion(
        hass, name, device, unique_id, sensor_entity_id, min_temp, max_temp)],
        update_before_add=True)


class XiaomiAirConditioningCompanion(ClimateDevice):
    """Representation of a Xiaomi Air Conditioning Companion."""

    def __init__(self, hass, name, device, unique_id, sensor_entity_id,
                 min_temp, max_temp):

        """Initialize the climate device."""
        self.hass = hass
        self._name = name
        self._device = device
        self._unique_id = unique_id
        self._sensor_entity_id = sensor_entity_id

        self._available = False
        self._state = None
        self._state_attrs = {
            ATTR_AIR_CONDITION_MODEL: None,
            ATTR_LOAD_POWER: None,
            ATTR_TEMPERATURE: None,
            ATTR_SWING_MODE: None,
            ATTR_FAN_SPEED: None,
            ATTR_OPERATION_MODE: None,
            ATTR_LED: None,
        }

        self._max_temp = max_temp
        self._min_temp = min_temp
        self._current_temperature = None
        self._current_swing_mode = None
        self._current_operation = None
        self._current_fan_mode = None
        self._air_condition_model = None
        self._target_temperature = None

        if sensor_entity_id:
            async_track_state_change(
                hass, sensor_entity_id, self._async_sensor_changed)
            sensor_state = hass.states.get(sensor_entity_id)
            if sensor_state:
                self._async_update_temp(sensor_state)

    @callback
    def _async_update_temp(self, state):
        """Update thermostat with latest state from sensor."""
        unit = state.attributes.get(ATTR_UNIT_OF_MEASUREMENT)

        try:
            self._current_temperature = self.hass.config.units.temperature(
                float(state.state), unit)
        except ValueError as ex:
            _LOGGER.error('Unable to update from sensor: %s', ex)

    @asyncio.coroutine
    def _async_sensor_changed(self, entity_id, old_state, new_state):
        """Handle temperature changes."""
        if new_state is None:
            return
        self._async_update_temp(new_state)

    @asyncio.coroutine
    def _try_command(self, mask_error, func, *args, **kwargs):
        """Call a AC companion command handling error messages."""
        from miio import DeviceException
        try:
            result = yield from self.hass.async_add_job(
                partial(func, *args, **kwargs))

            _LOGGER.debug("Response received: %s", result)

            return result == SUCCESS
        except DeviceException as exc:
            _LOGGER.error(mask_error, exc)
            self._available = False
            return False

    @asyncio.coroutine
    def async_turn_on(self, speed: str = None, **kwargs) -> None:
        """Turn the miio device on."""
        result = yield from self._try_command(
            "Turning the miio device on failed.", self._device.on)

        if result:
            self._state = True

    @asyncio.coroutine
    def async_turn_off(self, **kwargs) -> None:
        """Turn the miio device off."""
        result = yield from self._try_command(
            "Turning the miio device off failed.", self._device.off)

        if result:
            self._state = False

    @asyncio.coroutine
    def async_update(self):
        """Update the state of this climate device."""
        from miio import DeviceException
        from miio.airconditioningcompanion import SwingMode

        try:
            state = yield from self.hass.async_add_job(self._device.status)
            _LOGGER.debug("Got new state: %s", state)

            self._available = True
            self._state = state.is_on
            self._state_attrs.update({
                ATTR_AIR_CONDITION_MODEL: state.air_condition_model,
                ATTR_LOAD_POWER: state.load_power,
                ATTR_TEMPERATURE: state.temperature,
                ATTR_SWING_MODE: state.swing_mode.name,
                ATTR_FAN_SPEED: state.fan_speed.name,
                ATTR_OPERATION_MODE: state.mode.name,
                ATTR_LED: state.led,
            })

            self._current_operation = state.mode.name.lower()
            self._target_temperature = state.target_temperature

            self._current_fan_mode = state.fan_speed.name
<<<<<<< HEAD
            self._current_swing_mode = \
                SwingMode.On.name if state.swing_mode else SwingMode.Off.name
=======
            self._current_swing_mode = state.swing_mode.name
>>>>>>> a42c0fce

            if self._air_condition_model is None:
                self._air_condition_model = state.air_condition_model

        except DeviceException as ex:
            self._available = False
            _LOGGER.error("Got exception while fetching the state: %s", ex)

    @property
    def supported_features(self):
        """Return the list of supported features."""
        return SUPPORT_FLAGS

    @property
    def min_temp(self):
        """Return the minimum temperature."""
        return self._min_temp

    @property
    def max_temp(self):
        """Return the maximum temperature."""
        return self._max_temp

    @property
    def target_temperature_step(self):
        """Return the target temperature step."""
        return TARGET_TEMPERATURE_STEP

    @property
    def should_poll(self):
        """Return the polling state."""
        return True

    @property
    def unique_id(self):
        """Return an unique ID."""
        return self._unique_id

    @property
    def name(self):
        """Return the name of the climate device."""
        return self._name

    @property
    def available(self):
        """Return true when state is known."""
        return self._available

    @property
    def device_state_attributes(self):
        """Return the state attributes of the device."""
        return self._state_attrs

    @property
    def temperature_unit(self):
        """Return the unit of measurement."""
        return TEMP_CELSIUS

    @property
    def current_temperature(self):
        """Return the current temperature."""
        return self._current_temperature

    @property
    def target_temperature(self):
        """Return the temperature we try to reach."""
        return self._target_temperature

    @property
    def current_operation(self):
        """Return current operation ie. heat, cool, idle."""
        return self._current_operation

    @property
    def operation_list(self):
        """Return the list of available operation modes."""
        from miio.airconditioningcompanion import OperationMode
        return [mode.name for mode in OperationMode]

    @property
    def current_fan_mode(self):
        """Return the current fan mode."""
        return self._current_fan_mode

    @property
    def fan_list(self):
        """Return the list of available fan modes."""
        from miio.airconditioningcompanion import FanSpeed
        return [speed.name for speed in FanSpeed]

    @property
    def is_on(self) -> bool:
        """Return True if the entity is on."""
        return self._state

    @asyncio.coroutine
    def async_set_temperature(self, **kwargs):
        """Set target temperature."""
        if kwargs.get(ATTR_TEMPERATURE) is not None:
            self._target_temperature = kwargs.get(ATTR_TEMPERATURE)

        if kwargs.get(ATTR_OPERATION_MODE) is not None:
            self._current_operation = kwargs.get(ATTR_OPERATION_MODE)

        yield from self._send_configuration()

    @asyncio.coroutine
    def async_set_swing_mode(self, swing_mode):
        """Set target temperature."""
        self._current_swing_mode = swing_mode
        yield from self._send_configuration()

    @asyncio.coroutine
    def async_set_fan_mode(self, fan):
        """Set the fan mode."""
        self._current_fan_mode = fan
        yield from self._send_configuration()

    @asyncio.coroutine
    def async_set_operation_mode(self, operation_mode):
        """Set operation mode."""
        self._current_operation = operation_mode
        yield from self._send_configuration()

    @property
    def current_swing_mode(self):
        """Return the current swing setting."""
        return self._current_swing_mode

    @property
    def swing_list(self):
        """List of available swing modes."""
        from miio.airconditioningcompanion import SwingMode
        return [mode.name for mode in SwingMode]

    @asyncio.coroutine
    def _send_configuration(self):
        from miio.airconditioningcompanion import \
            Power, OperationMode, FanSpeed, SwingMode, Led

        if self._air_condition_model is not None:
            yield from self._try_command(
                "Sending new air conditioner configuration failed.",
                self._device.send_configuration,
                self._air_condition_model,
                Power(int(self._state)),
                OperationMode[self._current_operation],
                self._target_temperature,
                FanSpeed[self._current_fan_mode],
                SwingMode[self._current_swing_mode],
                Led.Off,
            )
        else:
            _LOGGER.error('Model number of the air condition unknown. '
                          'Configuration cannot be sent.')

    def _send_custom_command(self, command: str):
        if command[0:2] == "01":
            yield from self._try_command(
                "Sending new air conditioner configuration failed.",
                self._device.send_command, command)
        else:
            # Learned infrared commands has the prefix 'FE'
            yield from self._try_command(
                "Sending new air conditioner configuration failed.",
                self._device.send_ir_code, command)<|MERGE_RESOLUTION|>--- conflicted
+++ resolved
@@ -213,12 +213,7 @@
             self._target_temperature = state.target_temperature
 
             self._current_fan_mode = state.fan_speed.name
-<<<<<<< HEAD
-            self._current_swing_mode = \
-                SwingMode.On.name if state.swing_mode else SwingMode.Off.name
-=======
             self._current_swing_mode = state.swing_mode.name
->>>>>>> a42c0fce
 
             if self._air_condition_model is None:
                 self._air_condition_model = state.air_condition_model
