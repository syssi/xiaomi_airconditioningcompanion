--- conflicted
+++ resolved
@@ -403,15 +403,11 @@
                 }
             )
             self._last_on_operation = OperationMode[state.mode.name].value
-<<<<<<< HEAD
+
             if self._hvac_mode == HVAC_MODE_HEAT:
                 self._state = True
             elif state.power == "off":
-                self._hvac_mode = HVAC_MODE_OFF
-=======
-            if state.power == "off":
                 self._hvac_mode = HVACMode.OFF
->>>>>>> 04032798
                 self._state = False
             else:
                 self._hvac_mode = self._last_on_operation
